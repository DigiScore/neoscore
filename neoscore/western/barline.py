--- conflicted
+++ resolved
@@ -38,7 +38,6 @@
         staves: list[StaffLike],
         styles: BarlineStyle | Iterable[BarlineStyle] = barline_style.SINGLE,
         font: Optional[MusicFont] = None,
-        connected: Optional[bool] = True,
     ):
         """
         Args:
@@ -57,7 +56,6 @@
         self.engraving_defaults = self._music_font.engraving_defaults
         self.paths = []
         self.staves = staves
-        self.connected = connected
 
         # Start x position for first barline relative to self
         start_x = ZERO
@@ -92,26 +90,11 @@
         )
 
         # Draw the path
-<<<<<<< HEAD
-        # move to counter the barline extant offset
-        if self.connected:
-            line_path.move_to(ZERO, self.highest.barline_extent[0])
-            line_path.line_to(
-                ZERO, map_between(self, self.lowest).y + self.lowest.barline_extent[1]
-            )
-        else:
-            y_offset = self.highest.y
-            for stave in self.staves:
-                new_y = stave.pos.y - y_offset
-                line_path.move_to(ZERO, new_y + stave.barline_extent[0])
-                line_path.line_to(ZERO, new_y + stave.barline_extent[1])
-=======
         # move to counter the barline extent offset
         line_path.move_to(ZERO, self.highest.barline_extent[0])
         line_path.line_to(
             ZERO, map_between(self, self.lowest).y + self.lowest.barline_extent[1]
         )
->>>>>>> 1c61adf0
 
         self.paths.append(line_path)
 
